// ignore_for_file: inference_failure_on_untyped_parameter, comment_references

import 'dart:async';

import 'package:core/core.dart';
import 'package:data_repository/data_repository.dart';
import 'package:email_repository/email_repository.dart';
import 'package:flutter_news_app_api_server_full_source_code/src/config/environment_config.dart';
import 'package:flutter_news_app_api_server_full_source_code/src/rbac/permission_service.dart';
import 'package:flutter_news_app_api_server_full_source_code/src/rbac/permissions.dart';
import 'package:flutter_news_app_api_server_full_source_code/src/services/auth_token_service.dart';
import 'package:flutter_news_app_api_server_full_source_code/src/services/verification_code_storage_service.dart';
import 'package:logging/logging.dart';
import 'package:mongo_dart/mongo_dart.dart';

/// {@template auth_service}
/// Service responsible for orchestrating authentication logic on the backend.
///
/// It coordinates interactions between user data storage, token generation,
/// verification code management, and email sending.
/// {@endtemplate}
class AuthService {
  /// {@macro auth_service}
  const AuthService({
    required DataRepository<User> userRepository,
    required AuthTokenService authTokenService,
    required VerificationCodeStorageService verificationCodeStorageService,
    required EmailRepository emailRepository,
    required DataRepository<UserAppSettings> userAppSettingsRepository,
    required DataRepository<UserContentPreferences>
    userContentPreferencesRepository,
    required PermissionService permissionService,
    required Logger log,
  }) : _userRepository = userRepository,
       _authTokenService = authTokenService,
       _verificationCodeStorageService = verificationCodeStorageService,
       _permissionService = permissionService,
       _emailRepository = emailRepository,
       _userAppSettingsRepository = userAppSettingsRepository,
       _userContentPreferencesRepository = userContentPreferencesRepository,
       _log = log;

  final DataRepository<User> _userRepository;
  final AuthTokenService _authTokenService;
  final VerificationCodeStorageService _verificationCodeStorageService;
  final EmailRepository _emailRepository;
  final DataRepository<UserAppSettings> _userAppSettingsRepository;
  final DataRepository<UserContentPreferences>
  _userContentPreferencesRepository;
  final PermissionService _permissionService;
  final Logger _log;

  /// Initiates the email sign-in process.
  ///
  /// This method is context-aware based on the [isDashboardLogin] flag.
  ///
  /// - For the user-facing app (`isDashboardLogin: false`), it generates and
  ///   sends a verification code to the given [email] without pre-validation,
  ///   supporting a unified sign-in/sign-up flow.
  /// - For the dashboard (`isDashboardLogin: true`), it performs a strict
  ///   login-only check. It verifies that a user with the given [email] exists
  ///   and has either the 'admin' or 'publisher' role *before* sending a code.
  ///
  /// - [email]: The email address to send the code to.
  /// - [isDashboardLogin]: A flag to indicate if this is a login attempt from
  ///   the dashboard, which enforces stricter checks.
  ///
  /// Throws [UnauthorizedException] if `isDashboardLogin` is true and the user
  /// does not exist.
  /// Throws [ForbiddenException] if `isDashboardLogin` is true and the user
  /// exists but lacks the required roles.
  Future<void> initiateEmailSignIn(
    String email, {
    bool isDashboardLogin = false,
  }) async {
    try {
      // For dashboard login, first validate the user exists and has permissions.
      if (isDashboardLogin) {
        final user = await _findUserByEmail(email);

        // For dashboard login, the user must exist AND have permission.
        // If either condition fails, throw the appropriate exception.
        if (user == null) {
          _log.warning('Dashboard login failed: User $email not found.');
          throw const UnauthorizedException(
            'This email address is not registered for dashboard access.',
          );
        } else if (!_permissionService.hasPermission(
          user,
          Permissions.dashboardLogin,
        )) {
          _log.warning(
            'Dashboard login failed: User ${user.id} lacks required permission (${Permissions.dashboardLogin}).',
          );
          throw const ForbiddenException(
            'Your account does not have the required permissions to sign in.',
          );
        }

        _log.info('Dashboard user ${user.id} verified successfully.');
      }

      // Generate and store the code for standard sign-in
      final code = await _verificationCodeStorageService
          .generateAndStoreSignInCode(email);

      // Send the code via email
      await _emailRepository.sendOtpEmail(
        senderEmail: EnvironmentConfig.defaultSenderEmail,
        recipientEmail: email,
        templateId: EnvironmentConfig.otpTemplateId,
        subject: code,
        otpCode: code,
      );
      _log.info('Initiated email sign-in for $email, code sent.');
    } on HttpException {
      // Propagate known exceptions from dependencies or from this method's logic.
      // This ensures that specific errors like ForbiddenException are not
      // masked as a generic server error.
      rethrow;
    } catch (e, s) {
      // Catch unexpected errors during orchestration.
      _log.severe('Error during initiateEmailSignIn for $email: $e', e, s);
      throw const OperationFailedException(
        'Failed to initiate email sign-in process.',
      );
    }
  }

  /// Completes the email sign-in process by verifying the code.
  ///
  /// This method is context-aware and handles multiple scenarios:
  ///
  /// - **Guest Sign-In:** If an authenticated `guestUser` (from
  ///   [authenticatedUser]) performs this action, the service checks if a
  ///   permanent account with the verified [email] already exists.
  ///   - If it exists, the user is signed into that account, the old guest
  ///     token is invalidated, and the temporary guest account is deleted.
  ///   - If it does not exist, the guest account is converted into a new
  ///     permanent `standardUser`, and the old guest token is invalidated.
  ///
  /// - **Dashboard Login:** If [isDashboardLogin] is true, it performs a
  ///   strict login for an existing user with dashboard permissions.
  ///
  /// - **Standard Sign-In/Sign-Up:** If no authenticated user is present, it
  ///   either logs in an existing user with the given [email] or creates a
  ///   new `standardUser`.
  ///
  /// Returns the authenticated [User] and a new authentication token.
  ///
  /// Throws [InvalidInputException] if the code is invalid or expired.
  Future<({User user, String token})> completeEmailSignIn(
    String email,
    String code, {
    required bool isDashboardLogin,
    User? authenticatedUser,
    String? currentToken,
  }) async {
    // 1. Validate the verification code.
    final isValidCode = await _verificationCodeStorageService
        .validateSignInCode(email, code);
    if (!isValidCode) {
      throw const InvalidInputException(
        'Invalid or expired verification code.',
      );
    }

    // After successful validation, clear the code from storage.
    try {
      await _verificationCodeStorageService.clearSignInCode(email);
    } catch (e) {
      _log.warning(
        'Warning: Failed to clear sign-in code for $email after validation: $e',
      );
    }

    // 2. If this is a guest flow, invalidate the old anonymous token.
    // This is a fire-and-forget operation; we don't want to block the
    // login if invalidation fails, but we should log any errors.
    if (authenticatedUser != null &&
        authenticatedUser.appRole == AppUserRole.guestUser &&
        currentToken != null) {
      unawaited(
        _authTokenService.invalidateToken(currentToken).catchError((e, s) {
          _log.warning(
            'Failed to invalidate old anonymous token for user ${authenticatedUser.id}.',
            e,
            s is StackTrace ? s : null,
          );
        }),
      );
    }

    // 3. Check if the sign-in is initiated from an authenticated guest session.
    if (authenticatedUser != null &&
        authenticatedUser.appRole == AppUserRole.guestUser) {
      _log.info(
        'Guest user ${authenticatedUser.id} is attempting to sign in with email $email.',
      );

      // Check if an account with the target email already exists.
      final existingUser = await _findUserByEmail(email);

      if (existingUser != null) {
        // --- Scenario A: Sign-in to an existing account ---
        // The user wants to log into their existing account, abandoning the
        // guest session.
        _log.info(
          'Existing account found for email $email (ID: ${existingUser.id}). '
          'Signing in and abandoning guest session ${authenticatedUser.id}.',
        );

        // Delete the now-orphaned anonymous user account and its data.
        // This is a fire-and-forget operation; we don't want to block the
        // login if cleanup fails, but we should log any errors.
        unawaited(
          deleteAccount(userId: authenticatedUser.id).catchError((e, s) {
            _log.severe(
              'Failed to clean up orphaned anonymous user ${authenticatedUser.id} after sign-in.',
              e,
              s is StackTrace ? s : null,
            );
          }),
        );

        // Generate a new token for the existing permanent user.
        final token = await _authTokenService.generateToken(existingUser);
        _log.info('Generated new token for existing user ${existingUser.id}.');
        return (user: existingUser, token: token);
      } else {
        // --- Scenario B: Convert guest to a new permanent account ---
        // No account exists with this email, so proceed with conversion.
        _log.info(
          'No existing account for $email. Converting guest user ${authenticatedUser.id} to a new permanent account.',
        );
        return _convertGuestUserToPermanent(
          guestUser: authenticatedUser,
          verifiedEmail: email,
        );
      }
    }

    // 4. If not a guest flow, proceed with standard or dashboard login.
    User user;
    try {
      // Attempt to find user by email
      final existingUser = await _findUserByEmail(email);
      if (existingUser != null) {
        user = existingUser;
        // If this is a dashboard login, re-verify the user's dashboard role.
        // This closes the loophole where a non-admin user could request a code
        // via the app flow and then use it to log into the dashboard.
        if (isDashboardLogin) {
          if (!_permissionService.hasPermission(
            user,
            Permissions.dashboardLogin,
          )) {
            _log.warning(
              'Dashboard login failed: User ${user.id} lacks required '
              'permission during code verification.',
            );
            throw const ForbiddenException(
              'Your account does not have the required permissions to sign in.',
            );
          }
          _log.info('Dashboard user ${user.id} re-verified successfully.');
        }
      } else {
        // User not found.
        if (isDashboardLogin) {
          // This should not happen if the request-code flow is correct.
          // It's a safeguard.
          _log.severe(
            'Error: Dashboard login verification failed for non-existent user $email.',
          );
          throw const UnauthorizedException('User account does not exist.');
        }

        // Create a new user for the standard app flow.
        _log.info('User not found for $email, creating new user.');

        // All new users created via the public API get the standard role.
        // Admin users must be provisioned out-of-band (e.g., via fixtures).
        user = User(
          id: ObjectId().oid,
          email: email,
          appRole: AppUserRole.standardUser,
          dashboardRole: DashboardUserRole.none,
          createdAt: DateTime.now(),
          feedDecoratorStatus: Map.fromEntries(
            FeedDecoratorType.values.map(
              (type) => MapEntry(
                type,
                const UserFeedDecoratorStatus(isCompleted: false),
              ),
            ),
          ),
        );
        user = await _userRepository.create(item: user);
        _log.info('Created new user: ${user.id} with appRole: ${user.appRole}');

        // Ensure default documents are created for the new user.
        await _ensureUserDataExists(user);
      }
    } on HttpException {
      // Propagate known exceptions from dependencies or from this method's logic.
      // This ensures that specific errors like ForbiddenException are not
      // masked as a generic server error.
      rethrow;
    } catch (e, s) {
      _log.severe(
        'Unexpected error during user lookup/creation for $email: $e',
        e,
        s,
      );
      throw const OperationFailedException('Failed to process user account.');
    }

    // 4. Generate authentication token
    try {
      final token = await _authTokenService.generateToken(user);
      _log.info('Generated token for user ${user.id}');
      return (user: user, token: token);
    } catch (e) {
      _log.severe('Error generating token for user ${user.id}: $e');
      throw const OperationFailedException(
        'Failed to generate authentication token.',
      );
    }
  }

  /// Performs anonymous sign-in.
  ///
  /// Creates a new anonymous user record and generates an auth token.
  /// Returns the anonymous User and the generated token.
  /// Throws [OperationFailedException] if user creation or token generation fails.
  Future<({User user, String token})> performAnonymousSignIn() async {
    // 1. Create anonymous user
    User user;
    try {
      final newId = ObjectId().oid;
      user = User(
        id: newId,
        // Use a unique placeholder email for anonymous users to satisfy the
        // non-nullable email constraint.
        email: '$newId@anonymous.com',
        appRole: AppUserRole.guestUser,
        dashboardRole: DashboardUserRole.none,
        createdAt: DateTime.now(),
        feedDecoratorStatus: Map.fromEntries(
          FeedDecoratorType.values.map(
<<<<<<< HEAD
            (type) =>
                MapEntry(type, const UserFeedDecoratorStatus(isCompleted: false)),
=======
            (type) => MapEntry(
              type,
              const UserFeedDecoratorStatus(isCompleted: false),
            ),
>>>>>>> 7ce0aad6
          ),
        ),
      );
      user = await _userRepository.create(item: user);
      _log.info('Created anonymous user: ${user.id}');

      // Ensure default documents are created for the new anonymous user.
      await _ensureUserDataExists(user);
    } on HttpException catch (e) {
      _log.severe('Error creating anonymous user: $e');
      throw const OperationFailedException('Failed to create anonymous user.');
    } catch (e) {
      _log.severe('Unexpected error during anonymous user creation: $e');
      throw const OperationFailedException(
        'Failed to process anonymous sign-in.',
      );
    }

    // 2. Generate token
    try {
      final token = await _authTokenService.generateToken(user);
      _log.info('Generated token for anonymous user ${user.id}');
      return (user: user, token: token);
    } catch (e) {
      _log.severe('Error generating token for anonymous user ${user.id}: $e');
      throw const OperationFailedException(
        'Failed to generate authentication token.',
      );
    }
  }

  /// Performs server-side sign-out actions.
  ///
  /// Currently, this method logs the sign-out attempt. True server-side
  /// token invalidation (e.g., blacklisting a JWT) is not implemented
  /// in the underlying [AuthTokenService] and would require adding that
  /// capability (e.g., an `invalidateToken` method and a blacklist store).
  ///
  /// The primary client-side action (clearing the local token) is handled
  /// separately by the client application.
  ///
  /// Performs server-side sign-out actions, including token invalidation.
  ///
  /// Invalidates the provided authentication [token] using the
  /// [AuthTokenService].
  ///
  /// The primary client-side action (clearing the local token) is handled
  /// separately by the client application.
  ///
  /// Throws [OperationFailedException] if token invalidation fails.
  Future<void> performSignOut({
    required String userId,
    required String token,
  }) async {
    _log.info(
      'Received request for server-side sign-out actions '
      'for user $userId.',
    );

    try {
      // Invalidate the token using the AuthTokenService
      await _authTokenService.invalidateToken(token);
      _log.info('Token invalidation logic executed for user $userId.');
    } on HttpException catch (_) {
      // Propagate known exceptions from the token service
      rethrow;
    } catch (e) {
      // Catch unexpected errors during token invalidation
      _log.severe('Error during token invalidation for user $userId: $e');
      throw const OperationFailedException(
        'Failed server-side sign-out: Token invalidation failed.',
      );
    }

    _log.info('Server-side sign-out actions complete for user $userId.');
  }

  /// Initiates the process of linking an [emailToLink] to an existing
  /// authenticated [anonymousUser]'s account.
  ///

  /// Deletes a user account and associated authentication data.
  ///
  /// This includes deleting the user record from the repository and clearing
  /// any pending verification codes.
  ///
  /// Throws [NotFoundException] if the user does not exist.
  /// Throws [OperationFailedException] for other errors during deletion or cleanup.
  Future<void> deleteAccount({required String userId}) async {
    try {
      // Fetch the user first to get their email if needed for cleanup
      final userToDelete = await _userRepository.read(id: userId);
      _log.info('Found user ${userToDelete.id} for deletion.');

      // 1. Explicitly delete associated user data. Unlike relational databases
      // with CASCADE constraints, MongoDB requires manual deletion of related
      // documents in different collections.
      await _userAppSettingsRepository.delete(id: userId, userId: userId);
      _log.info('Deleted UserAppSettings for user ${userToDelete.id}.');

      await _userContentPreferencesRepository.delete(
        id: userId,
        userId: userId,
      );
      _log.info('Deleted UserContentPreferences for user ${userToDelete.id}.');

      // 2. Delete the main user record. This also implicitly invalidates
      // tokens that rely on user lookup, as the user will no longer exist.
      await _userRepository.delete(id: userId);
      _log.info('User ${userToDelete.id} deleted from repository.');

      // 3. Clear any pending sign-in codes for the user's email.
      try {
        await _verificationCodeStorageService.clearSignInCode(
          userToDelete.email,
        );
        _log.info('Cleared sign-in code for email ${userToDelete.email}.');
      } catch (e) {
        _log.warning(
          'Warning: Failed to clear sign-in code for email ${userToDelete.email}: $e',
        );
      }

      _log.info('Account deletion process completed for user $userId.');
    } on NotFoundException {
      // Propagate NotFoundException if user doesn't exist
      rethrow;
    } on HttpException catch (_) {
      // Propagate other known exceptions from dependencies
      rethrow;
    } catch (e) {
      // Catch unexpected errors during orchestration
      _log.severe('Error during deleteAccount for user $userId: $e');
      throw OperationFailedException('Failed to delete user account: $e');
    }
  }

  /// Finds a user by their email address.
  ///
  /// Returns the [User] if found, otherwise `null`.
  /// Re-throws any [HttpException] from the repository.
  Future<User?> _findUserByEmail(String email) async {
    try {
      final response = await _userRepository.readAll(filter: {'email': email});
      if (response.items.isNotEmpty) {
        return response.items.first;
      }
      return null;
    } on HttpException {
      rethrow;
    }
  }

  /// Ensures that the essential user-specific documents (settings, preferences)
  /// exist for a given user, creating them with default values if they are missing.
  ///
  /// This method is crucial for maintaining data integrity, especially for users
  /// who might have been created before these documents were part of the standard
  /// user creation process.
  Future<void> _ensureUserDataExists(User user) async {
    // Check for UserAppSettings
    try {
      await _userAppSettingsRepository.read(id: user.id, userId: user.id);
    } on NotFoundException {
      _log.info(
        'UserAppSettings not found for user ${user.id}. Creating with defaults.',
      );
      final defaultAppSettings = UserAppSettings(
        id: user.id,
        displaySettings: const DisplaySettings(
          baseTheme: AppBaseTheme.system,
          accentTheme: AppAccentTheme.defaultBlue,
          fontFamily: 'SystemDefault',
          textScaleFactor: AppTextScaleFactor.medium,
          fontWeight: AppFontWeight.regular,
        ),
<<<<<<< HEAD
        language: Language(
          id: '6633b7ac1892f06e6914d0b3',
          code: 'en',
          name: 'English',
          nativeName: 'English',
          createdAt: DateTime.now(),
          updatedAt: DateTime.now(),
          status: ContentStatus.active,
        ),
=======
        language: languagesFixturesData.firstWhere((l) => l.code == 'en'),
>>>>>>> 7ce0aad6
        feedPreferences: const FeedDisplayPreferences(
          headlineDensity: HeadlineDensity.standard,
          headlineImageStyle: HeadlineImageStyle.smallThumbnail,
          showSourceInHeadlineFeed: true,
          showPublishDateInHeadlineFeed: true,
        ),
      );
      await _userAppSettingsRepository.create(
        item: defaultAppSettings,
        userId: user.id,
      );
    }

    // Check for UserContentPreferences
    try {
      await _userContentPreferencesRepository.read(
        id: user.id,
        userId: user.id,
      );
    } on NotFoundException {
      _log.info(
        'UserContentPreferences not found for user ${user.id}. Creating with defaults.',
      );
      final defaultUserPreferences = UserContentPreferences(
        id: user.id,
        followedCountries: const [],
        followedSources: const [],
        followedTopics: const [],
        savedHeadlines: const [],
      );
      await _userContentPreferencesRepository.create(
        item: defaultUserPreferences,
        userId: user.id,
      );
    }
  }

  /// Converts a guest user to a new permanent standard user.
  ///
  /// This helper method encapsulates the logic for updating the user's
  /// record with a verified email and upgrading their role. It assumes that
  /// the target email is not already in use by another account.
  Future<({User user, String token})> _convertGuestUserToPermanent({
    required User guestUser,
    required String verifiedEmail,
  }) async {
    // The check for an existing user with the verifiedEmail is now handled
    // by the calling method, `completeEmailSignIn`. This method now only
    // handles the conversion itself.

    // 1. Update the guest user's details to make them permanent.
    final updatedUser = guestUser.copyWith(
      email: verifiedEmail,
      appRole: AppUserRole.standardUser,
    );

    final permanentUser = await _userRepository.update(
      id: updatedUser.id,
      item: updatedUser,
    );
    _log.info(
      'User ${permanentUser.id} successfully converted to permanent account with email $verifiedEmail.',
    );

    // 2. Generate a new token for the now-permanent user.
    final newToken = await _authTokenService.generateToken(permanentUser);
    _log.info('Generated new token for converted user ${permanentUser.id}');

    // Note: Invalidation of the old anonymous token is handled implicitly.
    // The client will receive the new token and stop using the old one.
    // The old token will eventually expire. For immediate invalidation,
    // the old token would need to be passed into this flow and blacklisted.

    return (user: permanentUser, token: newToken);
  }
}<|MERGE_RESOLUTION|>--- conflicted
+++ resolved
@@ -349,15 +349,10 @@
         createdAt: DateTime.now(),
         feedDecoratorStatus: Map.fromEntries(
           FeedDecoratorType.values.map(
-<<<<<<< HEAD
-            (type) =>
-                MapEntry(type, const UserFeedDecoratorStatus(isCompleted: false)),
-=======
             (type) => MapEntry(
               type,
               const UserFeedDecoratorStatus(isCompleted: false),
             ),
->>>>>>> 7ce0aad6
           ),
         ),
       );
@@ -534,7 +529,6 @@
           textScaleFactor: AppTextScaleFactor.medium,
           fontWeight: AppFontWeight.regular,
         ),
-<<<<<<< HEAD
         language: Language(
           id: '6633b7ac1892f06e6914d0b3',
           code: 'en',
@@ -544,9 +538,6 @@
           updatedAt: DateTime.now(),
           status: ContentStatus.active,
         ),
-=======
-        language: languagesFixturesData.firstWhere((l) => l.code == 'en'),
->>>>>>> 7ce0aad6
         feedPreferences: const FeedDisplayPreferences(
           headlineDensity: HeadlineDensity.standard,
           headlineImageStyle: HeadlineImageStyle.smallThumbnail,
